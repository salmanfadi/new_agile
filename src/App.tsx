--- conflicted
+++ resolved
@@ -6,7 +6,6 @@
 import { RequireAuth } from '@/components/auth/RequireAuth';
 import { MainLayout } from '@/layouts/MainLayout';
 import { PublicLayout } from '@/layouts/PublicLayout';
-import { CustomerLayout } from '@/components/layout/CustomerLayout';
 
 // Public pages
 import Login from './pages/Login';
@@ -30,6 +29,7 @@
 import BatchStockInPage from './pages/admin/BatchStockInPage';
 import AdminEnhancedInventoryView from './pages/admin/EnhancedInventoryView';
 import BatchDetailsPage from './pages/admin/BatchDetailsPage';
+import ReserveStock from './pages/admin/ReserveStock';
 
 // Manager pages
 import ManagerDashboard from './pages/warehouseManager/ManagerDashboard';
@@ -58,8 +58,6 @@
 import SalesOperatorDashboard from './pages/salesOperator/SalesOperatorDashboard';
 import SalesInquiriesManagement from './pages/salesOperator/SalesInquiriesManagement';
 import SalesInventoryView from './pages/salesOperator/InventoryView';
-import ProductView from './pages/salesOperator/ProductView';
-import OrdersManagement from './pages/salesOperator/OrdersManagement';
 
 // Report pages
 import ReportsDashboard from './pages/reports/ReportsDashboard';
@@ -109,19 +107,48 @@
         <AuthProvider>
           <Router>
             <Routes>
+              <Route path="/" element={<Index />} />
+              
               {/* Public Routes */}
-              <Route path="/" element={<Index />} />
-              <Route path="/login" element={<Login />} />
-              
-              {/* Customer Routes - No authentication required */}
-              <Route element={<CustomerLayout />}>
+              <Route element={<PublicLayout />}>
+                <Route path="/login" element={<Login />} />
+                <Route path="/unauthorized" element={<Unauthorized />} />
+                
+                {/* Customer Public Routes */}
+                <Route path="/customer/login" element={<CustomerLogin />} />
+                <Route path="/customer/register" element={<CustomerRegister />} />
+                <Route path="/customer/reset-password" element={<ResetPassword />} />
                 <Route path="/customer" element={<CustomerLanding />} />
-                <Route path="/customer/products" element={<CustomerProducts />} />
-                <Route path="/customer/catalog" element={<ProductCatalogue />} />
-                <Route path="/customer/inquiry" element={<CustomerInquiry />} />
-              </Route>
-
-              {/* Protected Admin Routes */}
+                
+                {/* Product Catalog */}
+                <Route path="/products" element={<ProductCatalogue />} />
+                <Route path="/products/:id" element={<ProductDetail />} />
+                <Route path="/cart" element={<Cart />} />
+              </Route>
+              
+              {/* Customer Portal */}
+              <Route path="/customer/portal" element={
+                <RequireAuth allowedRoles={['customer']}>
+                  <CustomerPortal />
+                </RequireAuth>
+              } />
+              <Route path="/customer/products" element={
+                <RequireAuth allowedRoles={['customer']}>
+                  <CustomerProducts />
+                </RequireAuth>
+              } />
+              <Route path="/customer/inquiry" element={
+                <RequireAuth allowedRoles={['customer']}>
+                  <CustomerInquiry />
+                </RequireAuth>
+              } />
+              <Route path="/customer/inquiry/success" element={
+                <RequireAuth allowedRoles={['customer']}>
+                  <CustomerInquirySuccess />
+                </RequireAuth>
+              } />
+              
+              {/* Admin Routes */}
               <Route element={
                 <RequireAuth allowedRoles={['admin']}>
                   <MainLayout />
@@ -129,24 +156,35 @@
               }>
                 <Route path="/admin" element={<AdminDashboard />} />
                 <Route path="/admin/products" element={<ProductManagement />} />
-                <Route path="/admin/warehouse" element={<WarehouseManagement />} />
+                <Route path="/admin/warehouses" element={<WarehouseManagement />} />
                 <Route path="/admin/users" element={<UsersManagement />} />
-                <Route path="/admin/inventory" element={<InventoryView />} />
+                <Route path="/admin/inventory" element={<AdminEnhancedInventoryView />} />
+                <Route path="/admin/inventory/batch/:batchId" element={<BatchDetailsPage />} />
+                <Route path="/admin/inventory/barcode/:barcodeId" element={<BarcodeInventoryPage />} />
+                <Route path="/admin/barcodes" element={<BarcodeManagement />} />
                 <Route path="/admin/sales-inquiries" element={<SalesInquiries />} />
-                <Route path="/admin/batch-inventory" element={<BatchInventoryPage />} />
-                <Route path="/admin/barcodes" element={<BarcodeManagement />} />
                 <Route path="/admin/stock-in" element={<StockInManagement />} />
                 <Route path="/admin/stock-out" element={<StockOutManagement />} />
                 <Route path="/admin/transfers" element={<InventoryTransfers />} />
-                <Route path="/admin/barcode-inventory" element={<BarcodeInventoryPage />} />
-                <Route path="/admin/batch-stock-in" element={<BatchStockInPage />} />
-                <Route path="/admin/enhanced-inventory" element={<AdminEnhancedInventoryView />} />
-                <Route path="/admin/batch/:id" element={<BatchDetailsPage />} />
-              </Route>
-<<<<<<< HEAD
-
-              {/* Protected Sales Operator Routes */}
-=======
+                <Route path="/admin/reserve-stock" element={<ReserveStock />} />
+                
+                {/* Admin Batch Stock In Routes */}
+                <Route path="/admin/stock-in/batch/:stockInId" element={<BatchStockInPage />} />
+                <Route path="/admin/stock-in/:stockInId/barcode-assignment" element={<BarcodeAssignmentPage />} />
+                <Route path="/admin/stock-in/batches/:stockInId" element={<BatchOverviewPage />} />
+                <Route path="/admin/stock-in/:stockInId/unified" element={<AdminUnifiedBatchProcessingPage />} />
+                
+                {/* Report Routes */}
+                <Route path="/admin/reports" element={<ReportsDashboard />} />
+                <Route path="/admin/reports/batch-tracking" element={<BatchTrackingReport />} />
+                <Route path="/admin/reports/inventory-movement" element={<InventoryMovementReport />} />
+                <Route path="/admin/reports/inventory-status" element={<InventoryStatusReport />} />
+                <Route path="/admin/reports/stock-processing" element={<StockProcessingReport />} />
+                <Route path="/admin/reports/transfer-movement" element={<TransferMovementReport />} />
+                <Route path="/admin/reports/warehouse-utilization" element={<WarehouseUtilizationReport />} />
+                <Route path="/admin/reports/audit-compliance" element={<AuditComplianceReport />} />
+                <Route path="/admin/reports/executive" element={<ExecutiveDashboard />} />
+              </Route>
               
               {/* Warehouse Manager Routes */}
               <Route element={
@@ -187,20 +225,17 @@
               </Route>
               
               {/* Sales Operator Routes */}
->>>>>>> 39ec7c4c
-              <Route element={
-                <RequireAuth allowedRoles={['sales_operator']}>
+              <Route element={
+                <RequireAuth allowedRoles={['sales_operator', 'admin']}>
                   <MainLayout />
                 </RequireAuth>
               }>
                 <Route path="/sales" element={<SalesOperatorDashboard />} />
-                <Route path="/sales/products" element={<ProductView />} />
+                <Route path="/sales/inquiries" element={<SalesInquiriesManagement />} />
                 <Route path="/sales/inventory" element={<SalesInventoryView />} />
-                <Route path="/sales/inquiries" element={<SalesInquiriesManagement />} />
-                <Route path="/sales/orders" element={<OrdersManagement />} />
-              </Route>
-
-              {/* Catch-all route for 404 */}
+              </Route>
+              
+              {/* 404 */}
               <Route path="*" element={<NotFound />} />
             </Routes>
           </Router>
